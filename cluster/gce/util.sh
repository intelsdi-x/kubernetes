#!/bin/bash

# Copyright 2014 The Kubernetes Authors.
#
# Licensed under the Apache License, Version 2.0 (the "License");
# you may not use this file except in compliance with the License.
# You may obtain a copy of the License at
#
#     http://www.apache.org/licenses/LICENSE-2.0
#
# Unless required by applicable law or agreed to in writing, software
# distributed under the License is distributed on an "AS IS" BASIS,
# WITHOUT WARRANTIES OR CONDITIONS OF ANY KIND, either express or implied.
# See the License for the specific language governing permissions and
# limitations under the License.

# A library of helper functions and constant for the local config.

# Use the config file specified in $KUBE_CONFIG_FILE, or default to
# config-default.sh.
KUBE_ROOT=$(dirname "${BASH_SOURCE}")/../..
source "${KUBE_ROOT}/cluster/gce/${KUBE_CONFIG_FILE-"config-default.sh"}"
source "${KUBE_ROOT}/cluster/common.sh"
source "${KUBE_ROOT}/cluster/lib/util.sh"

if [[ "${NODE_OS_DISTRIBUTION}" == "debian" || "${NODE_OS_DISTRIBUTION}" == "coreos" || "${NODE_OS_DISTRIBUTION}" == "trusty" || "${NODE_OS_DISTRIBUTION}" == "gci" ]]; then
  source "${KUBE_ROOT}/cluster/gce/${NODE_OS_DISTRIBUTION}/node-helper.sh"
else
  echo "Cannot operate on cluster using node os distro: ${NODE_OS_DISTRIBUTION}" >&2
  exit 1
fi

if [[ "${MASTER_OS_DISTRIBUTION}" == "debian" || "${MASTER_OS_DISTRIBUTION}" == "coreos" || "${MASTER_OS_DISTRIBUTION}" == "trusty" || "${MASTER_OS_DISTRIBUTION}" == "gci" ]]; then
  source "${KUBE_ROOT}/cluster/gce/${MASTER_OS_DISTRIBUTION}/master-helper.sh"
else
  echo "Cannot operate on cluster using master os distro: ${MASTER_OS_DISTRIBUTION}" >&2
  exit 1
fi

if [[ "${MASTER_OS_DISTRIBUTION}" == "gci" ]]; then
  # If the master image is not set, we use the latest GCI image.
  # Otherwise, we respect whatever is set by the user.
  MASTER_IMAGE=${KUBE_GCE_MASTER_IMAGE:-${GCI_VERSION}}
  MASTER_IMAGE_PROJECT=${KUBE_GCE_MASTER_PROJECT:-google-containers}
elif [[ "${MASTER_OS_DISTRIBUTION}" == "debian" ]]; then
  MASTER_IMAGE=${KUBE_GCE_MASTER_IMAGE:-${CVM_VERSION}}
  MASTER_IMAGE_PROJECT=${KUBE_GCE_MASTER_PROJECT:-google-containers}
fi

# Sets node image based on the specified os distro. Currently this function only
# supports gci and debian.
function set-node-image() {
  if [[ "${NODE_OS_DISTRIBUTION}" == "gci" ]]; then
    # If the node image is not set, we use the latest GCI image.
    # Otherwise, we respect whatever is set by the user.
    NODE_IMAGE=${KUBE_GCE_NODE_IMAGE:-${GCI_VERSION}}
    NODE_IMAGE_PROJECT=${KUBE_GCE_NODE_PROJECT:-google-containers}
  elif [[ "${NODE_OS_DISTRIBUTION}" == "debian" ]]; then
    NODE_IMAGE=${KUBE_GCE_NODE_IMAGE:-${CVM_VERSION}}
    NODE_IMAGE_PROJECT=${KUBE_GCE_NODE_PROJECT:-google-containers}
  fi
}

set-node-image

# Verfiy cluster autoscaler configuration.
if [[ "${ENABLE_CLUSTER_AUTOSCALER}" == "true" ]]; then
  if [ -z $AUTOSCALER_MIN_NODES ]; then
    echo "AUTOSCALER_MIN_NODES not set."
    exit 1
  fi
  if [ -z $AUTOSCALER_MAX_NODES ]; then
    echo "AUTOSCALER_MAX_NODES not set."
    exit 1
  fi
fi

NODE_INSTANCE_PREFIX="${INSTANCE_PREFIX}-minion"
NODE_TAGS="${NODE_TAG}"

ALLOCATE_NODE_CIDRS=true

KUBE_PROMPT_FOR_UPDATE=y
KUBE_SKIP_UPDATE=${KUBE_SKIP_UPDATE-"n"}
# How long (in seconds) to wait for cluster initialization.
KUBE_CLUSTER_INITIALIZATION_TIMEOUT=${KUBE_CLUSTER_INITIALIZATION_TIMEOUT:-300}

function join_csv() {
  local IFS=','; echo "$*";
}

# This function returns the first string before the comma
function split_csv() {
  echo "$*" | cut -d',' -f1
}

# Verify prereqs
function verify-prereqs() {
  local cmd
  for cmd in gcloud gsutil; do
    if ! which "${cmd}" >/dev/null; then
      local resp
      if [[ "${KUBE_PROMPT_FOR_UPDATE}" == "y" ]]; then
        echo "Can't find ${cmd} in PATH.  Do you wish to install the Google Cloud SDK? [Y/n]"
        read resp
      else
        resp="y"
      fi
      if [[ "${resp}" != "n" && "${resp}" != "N" ]]; then
        curl https://sdk.cloud.google.com | bash
      fi
      if ! which "${cmd}" >/dev/null; then
        echo "Can't find ${cmd} in PATH, please fix and retry. The Google Cloud " >&2
        echo "SDK can be downloaded from https://cloud.google.com/sdk/." >&2
        exit 1
      fi
    fi
  done
  if [[ "${KUBE_SKIP_UPDATE}" == "y" ]]; then
    return
  fi
  # update and install components as needed
  if [[ "${KUBE_PROMPT_FOR_UPDATE}" != "y" ]]; then
    gcloud_prompt="-q"
  fi
  local sudo_prefix=""
  if [ ! -w $(dirname `which gcloud`) ]; then
    sudo_prefix="sudo"
  fi
  ${sudo_prefix} gcloud ${gcloud_prompt:-} components install alpha || true
  ${sudo_prefix} gcloud ${gcloud_prompt:-} components install beta || true
  ${sudo_prefix} gcloud ${gcloud_prompt:-} components update || true
}

# Create a temp dir that'll be deleted at the end of this bash session.
#
# Vars set:
#   KUBE_TEMP
function ensure-temp-dir() {
  if [[ -z ${KUBE_TEMP-} ]]; then
    KUBE_TEMP=$(mktemp -d -t kubernetes.XXXXXX)
    trap 'rm -rf "${KUBE_TEMP}"' EXIT
  fi
}

# Use the gcloud defaults to find the project.  If it is already set in the
# environment then go with that.
#
# Vars set:
#   PROJECT
#   PROJECT_REPORTED
function detect-project() {
  if [[ -z "${PROJECT-}" ]]; then
    PROJECT=$(gcloud config list project --format 'value(core.project)')
  fi

  if [[ -z "${PROJECT-}" ]]; then
    echo "Could not detect Google Cloud Platform project.  Set the default project using " >&2
    echo "'gcloud config set project <PROJECT>'" >&2
    exit 1
  fi
  if [[ -z "${PROJECT_REPORTED-}" ]]; then
    echo "Project: ${PROJECT}" >&2
    echo "Zone: ${ZONE}" >&2
    PROJECT_REPORTED=true
  fi
}

# Copy a release tar and its accompanying hash.
function copy-to-staging() {
  local -r staging_path=$1
  local -r gs_url=$2
  local -r tar=$3
  local -r hash=$4

  echo "${hash}" > "${tar}.sha1"
  gsutil -m -q -h "Cache-Control:private, max-age=0" cp "${tar}" "${tar}.sha1" "${staging_path}"
  gsutil -m acl ch -g all:R "${gs_url}" "${gs_url}.sha1" >/dev/null 2>&1
  echo "+++ $(basename ${tar}) uploaded (sha1 = ${hash})"
}

# Given the cluster zone, return the list of regional GCS release
# bucket suffixes for the release in preference order. GCS doesn't
# give us an API for this, so we hardcode it.
#
# Assumed vars:
#   RELEASE_REGION_FALLBACK
#   REGIONAL_KUBE_ADDONS
#   ZONE
# Vars set:
#   PREFERRED_REGION
#   KUBE_ADDON_REGISTRY
function set-preferred-region() {
  case ${ZONE} in
    asia-*)
      PREFERRED_REGION=("asia" "us" "eu")
      ;;
    europe-*)
      PREFERRED_REGION=("eu" "us" "asia")
      ;;
    *)
      PREFERRED_REGION=("us" "eu" "asia")
      ;;
  esac
  local -r preferred="${PREFERRED_REGION[0]}"

  if [[ "${RELEASE_REGION_FALLBACK}" != "true" ]]; then
    PREFERRED_REGION=( "${preferred}" )
  fi

  # If we're using regional GCR, and we're outside the US, go to the
  # regional registry. The gcr.io/google_containers registry is
  # appropriate for US (for now).
  if [[ "${REGIONAL_KUBE_ADDONS}" == "true" ]] && [[ "${preferred}" != "us" ]]; then
    KUBE_ADDON_REGISTRY="${preferred}.gcr.io/google_containers"
  else
    KUBE_ADDON_REGISTRY="gcr.io/google_containers"
  fi

  if [[ "${ENABLE_DOCKER_REGISTRY_CACHE:-}" == "true" ]]; then
    DOCKER_REGISTRY_MIRROR_URL="https://${preferred}-mirror.gcr.io"
  fi
}

# Take the local tar files and upload them to Google Storage.  They will then be
# downloaded by the master as part of the start up script for the master.
#
# Assumed vars:
#   PROJECT
#   SERVER_BINARY_TAR
#   SALT_TAR
#   KUBE_MANIFESTS_TAR
#   ZONE
# Vars set:
#   SERVER_BINARY_TAR_URL
#   SERVER_BINARY_TAR_HASH
#   SALT_TAR_URL
#   SALT_TAR_HASH
#   KUBE_MANIFESTS_TAR_URL
#   KUBE_MANIFESTS_TAR_HASH
function upload-server-tars() {
  SERVER_BINARY_TAR_URL=
  SERVER_BINARY_TAR_HASH=
  SALT_TAR_URL=
  SALT_TAR_HASH=
  KUBE_MANIFESTS_TAR_URL=
  KUBE_MANIFESTS_TAR_HASH=

  local project_hash
  if which md5 > /dev/null 2>&1; then
    project_hash=$(md5 -q -s "$PROJECT")
  else
    project_hash=$(echo -n "$PROJECT" | md5sum | awk '{ print $1 }')
  fi

  # This requires 1 million projects before the probability of collision is 50%
  # that's probably good enough for now :P
  project_hash=${project_hash:0:10}

  set-preferred-region

  SERVER_BINARY_TAR_HASH=$(sha1sum-file "${SERVER_BINARY_TAR}")
  SALT_TAR_HASH=$(sha1sum-file "${SALT_TAR}")
  if [[ -n "${KUBE_MANIFESTS_TAR:-}" ]]; then
    KUBE_MANIFESTS_TAR_HASH=$(sha1sum-file "${KUBE_MANIFESTS_TAR}")
  fi

  local server_binary_tar_urls=()
  local salt_tar_urls=()
  local kube_manifest_tar_urls=()

  for region in "${PREFERRED_REGION[@]}"; do
    suffix="-${region}"
    if [[ "${suffix}" == "-us" ]]; then
      suffix=""
    fi
    local staging_bucket="gs://kubernetes-staging-${project_hash}${suffix}"

    # Ensure the buckets are created
    if ! gsutil ls "${staging_bucket}" >/dev/null; then
      echo "Creating ${staging_bucket}"
      gsutil mb -l "${region}" "${staging_bucket}"
    fi

    local staging_path="${staging_bucket}/${INSTANCE_PREFIX}-devel"

    echo "+++ Staging server tars to Google Storage: ${staging_path}"
    local server_binary_gs_url="${staging_path}/${SERVER_BINARY_TAR##*/}"
    local salt_gs_url="${staging_path}/${SALT_TAR##*/}"
    copy-to-staging "${staging_path}" "${server_binary_gs_url}" "${SERVER_BINARY_TAR}" "${SERVER_BINARY_TAR_HASH}"
    copy-to-staging "${staging_path}" "${salt_gs_url}" "${SALT_TAR}" "${SALT_TAR_HASH}"

    # Convert from gs:// URL to an https:// URL
    server_binary_tar_urls+=("${server_binary_gs_url/gs:\/\//https://storage.googleapis.com/}")
    salt_tar_urls+=("${salt_gs_url/gs:\/\//https://storage.googleapis.com/}")
    if [[ -n "${KUBE_MANIFESTS_TAR:-}" ]]; then
      local kube_manifests_gs_url="${staging_path}/${KUBE_MANIFESTS_TAR##*/}"
      copy-to-staging "${staging_path}" "${kube_manifests_gs_url}" "${KUBE_MANIFESTS_TAR}" "${KUBE_MANIFESTS_TAR_HASH}"
      # Convert from gs:// URL to an https:// URL
      kube_manifests_tar_urls+=("${kube_manifests_gs_url/gs:\/\//https://storage.googleapis.com/}")
    fi
  done

  SERVER_BINARY_TAR_URL=$(join_csv "${server_binary_tar_urls[@]}")
  SALT_TAR_URL=$(join_csv "${salt_tar_urls[@]}")
  if [[ -n "${KUBE_MANIFESTS_TAR:-}" ]]; then
    KUBE_MANIFESTS_TAR_URL=$(join_csv "${kube_manifests_tar_urls[@]}")
  fi
}

# Detect minions created in the minion group
#
# Assumed vars:
#   NODE_INSTANCE_PREFIX
# Vars set:
#   NODE_NAMES
#   INSTANCE_GROUPS
function detect-node-names() {
  detect-project
  INSTANCE_GROUPS=()
  INSTANCE_GROUPS+=($(gcloud compute instance-groups managed list \
    --zones "${ZONE}" --project "${PROJECT}" \
    --regexp "${NODE_INSTANCE_PREFIX}-.+" \
    --format='value(instanceGroup)' || true))
  NODE_NAMES=()
  if [[ -n "${INSTANCE_GROUPS[@]:-}" ]]; then
    for group in "${INSTANCE_GROUPS[@]}"; do
      NODE_NAMES+=($(gcloud compute instance-groups managed list-instances \
        "${group}" --zone "${ZONE}" --project "${PROJECT}" \
        --format='value(instance)'))
    done
  fi
  echo "INSTANCE_GROUPS=${INSTANCE_GROUPS[*]:-}" >&2
  echo "NODE_NAMES=${NODE_NAMES[*]:-}" >&2
}

# Detect the information about the minions
#
# Assumed vars:
#   ZONE
# Vars set:
#   NODE_NAMES
#   KUBE_NODE_IP_ADDRESSES (array)
function detect-nodes() {
  detect-project
  detect-node-names
  KUBE_NODE_IP_ADDRESSES=()
  for (( i=0; i<${#NODE_NAMES[@]}; i++)); do
    local node_ip=$(gcloud compute instances describe --project "${PROJECT}" --zone "${ZONE}" \
      "${NODE_NAMES[$i]}" --format='value(networkInterfaces[0].accessConfigs[0].natIP)')
    if [[ -z "${node_ip-}" ]] ; then
      echo "Did not find ${NODE_NAMES[$i]}" >&2
    else
      echo "Found ${NODE_NAMES[$i]} at ${node_ip}"
      KUBE_NODE_IP_ADDRESSES+=("${node_ip}")
    fi
  done
  if [[ -z "${KUBE_NODE_IP_ADDRESSES-}" ]]; then
    echo "Could not detect Kubernetes minion nodes.  Make sure you've launched a cluster with 'kube-up.sh'" >&2
    exit 1
  fi
}

# Detect the IP for the master
#
# Assumed vars:
#   MASTER_NAME
#   ZONE
#   REGION
# Vars set:
#   KUBE_MASTER
#   KUBE_MASTER_IP
function detect-master() {
  detect-project
  KUBE_MASTER=${MASTER_NAME}
  echo "Trying to find master named '${MASTER_NAME}'" >&2
  if [[ -z "${KUBE_MASTER_IP-}" ]]; then
    local master_address_name="${MASTER_NAME}-ip"
    echo "Looking for address '${master_address_name}'" >&2
    KUBE_MASTER_IP=$(gcloud compute addresses describe "${master_address_name}" \
      --project "${PROJECT}" --region "${REGION}" -q --format='value(address)')
  fi
  if [[ -z "${KUBE_MASTER_IP-}" ]]; then
    echo "Could not detect Kubernetes master node.  Make sure you've launched a cluster with 'kube-up.sh'" >&2
    exit 1
  fi
<<<<<<< HEAD
  echo "Using master: $KUBE_MASTER (external IP: $KUBE_MASTER_IP)" >&2
=======
  echo "Using master: $KUBE_MASTER (external IP: $KUBE_MASTER_IP)"
    MASTER_INT_IP=$(gcloud compute instances describe --project "${PROJECT}" --zone "${ZONE}" \
      "${MASTER_NAME}" --format='value(networkInterfaces[0].networkIP)')
  export MASTER_INT_IP=$MASTER_INT_IP
  echo "Snap Tribe seed IP: $MASTER_INT_IP"
>>>>>>> 29c83bd7
}

# Reads kube-env metadata from master
#
# Assumed vars:
#   KUBE_MASTER
#   PROJECT
#   ZONE
function get-master-env() {
  # TODO(zmerlynn): Make this more reliable with retries.
  gcloud compute --project ${PROJECT} ssh --zone ${ZONE} ${KUBE_MASTER} --command \
    "curl --fail --silent -H 'Metadata-Flavor: Google' \
      'http://metadata/computeMetadata/v1/instance/attributes/kube-env'" 2>/dev/null
}

# Robustly try to create a static ip.
# $1: The name of the ip to create
# $2: The name of the region to create the ip in.
function create-static-ip() {
  detect-project
  local attempt=0
  local REGION="$2"
  while true; do
    if gcloud compute addresses create "$1" \
      --project "${PROJECT}" \
      --region "${REGION}" -q > /dev/null; then
      # successful operation - wait until it's visible
      start="$(date +%s)"
      while true; do
        now="$(date +%s)"
        # Timeout set to 15 minutes
        if [ $((now - start)) -gt 900 ]; then
          echo "Timeout while waiting for master IP visibility"
          exit 2
        fi
        if gcloud compute addresses describe "$1" --project "${PROJECT}" --region "${REGION}" >/dev/null 2>&1; then
          break
        fi
        echo "Master IP not visible yet. Waiting..."
        sleep 5
      done
      break
    fi

    if gcloud compute addresses describe "$1" \
      --project "${PROJECT}" \
      --region "${REGION}" >/dev/null 2>&1; then
      # it exists - postcondition satisfied
      break
    fi

    if (( attempt > 4 )); then
      echo -e "${color_red}Failed to create static ip $1 ${color_norm}" >&2
      exit 2
    fi
    attempt=$(($attempt+1))
    echo -e "${color_yellow}Attempt $attempt failed to create static ip $1. Retrying.${color_norm}" >&2
    sleep $(($attempt * 5))
  done
}

# Robustly try to create a firewall rule.
# $1: The name of firewall rule.
# $2: IP ranges.
# $3: Target tags for this firewall rule.
function create-firewall-rule() {
  detect-project
  local attempt=0
  while true; do
    if ! gcloud compute firewall-rules create "$1" \
      --project "${PROJECT}" \
      --network "${NETWORK}" \
      --source-ranges "$2" \
      --target-tags "$3" \
      --allow tcp,udp,icmp,esp,ah,sctp; then
      if (( attempt > 4 )); then
        echo -e "${color_red}Failed to create firewall rule $1 ${color_norm}" >&2
        exit 2
      fi
      echo -e "${color_yellow}Attempt $(($attempt+1)) failed to create firewall rule $1. Retrying.${color_norm}" >&2
      attempt=$(($attempt+1))
      sleep $(($attempt * 5))
    else
        break
    fi
  done
}

# $1: version (required)
function get-template-name-from-version() {
  # trim template name to pass gce name validation
  echo "${NODE_INSTANCE_PREFIX}-template-${1}" | cut -c 1-63 | sed 's/[\.\+]/-/g;s/-*$//g'
}

# Robustly try to create an instance template.
# $1: The name of the instance template.
# $2: The scopes flag.
# $3 and others: Metadata entries (must all be from a file).
function create-node-template() {
  detect-project
  local template_name="$1"

  # First, ensure the template doesn't exist.
  # TODO(zmerlynn): To make this really robust, we need to parse the output and
  #                 add retries. Just relying on a non-zero exit code doesn't
  #                 distinguish an ephemeral failed call from a "not-exists".
  if gcloud compute instance-templates describe "$template_name" --project "${PROJECT}" &>/dev/null; then
    echo "Instance template ${1} already exists; deleting." >&2
    if ! gcloud compute instance-templates delete "$template_name" --project "${PROJECT}" &>/dev/null; then
      echo -e "${color_yellow}Failed to delete existing instance template${color_norm}" >&2
      exit 2
    fi
  fi

  local attempt=1
  local preemptible_minions=""
  if [[ "${PREEMPTIBLE_NODE}" == "true" ]]; then
    preemptible_minions="--preemptible --maintenance-policy TERMINATE"
  fi
  while true; do
    echo "Attempt ${attempt} to create ${1}" >&2
    if ! gcloud compute instance-templates create "$template_name" \
      --project "${PROJECT}" \
      --machine-type "${NODE_SIZE}" \
      --boot-disk-type "${NODE_DISK_TYPE}" \
      --boot-disk-size "${NODE_DISK_SIZE}" \
      --image-project="${NODE_IMAGE_PROJECT}" \
      --image "${NODE_IMAGE}" \
      --tags "${NODE_TAG}" \
      --network "${NETWORK}" \
      ${preemptible_minions} \
      $2 \
      --can-ip-forward \
      --metadata-from-file $(echo ${@:3} | tr ' ' ',') >&2; then
        if (( attempt > 5 )); then
          echo -e "${color_red}Failed to create instance template $template_name ${color_norm}" >&2
          exit 2
        fi
        echo -e "${color_yellow}Attempt ${attempt} failed to create instance template $template_name. Retrying.${color_norm}" >&2
        attempt=$(($attempt+1))
        sleep $(($attempt * 5))

        # In case the previous attempt failed with something like a
        # Backend Error and left the entry laying around, delete it
        # before we try again.
        gcloud compute instance-templates delete "$template_name" --project "${PROJECT}" &>/dev/null || true
    else
        break
    fi
  done
}

# Robustly try to add metadata on an instance.
# $1: The name of the instance.
# $2...$n: The metadata key=value pairs to add.
function add-instance-metadata() {
  local -r instance=$1
  shift 1
  local -r kvs=( "$@" )
  detect-project
  local attempt=0
  while true; do
    if ! gcloud compute instances add-metadata "${instance}" \
      --project "${PROJECT}" \
      --zone "${ZONE}" \
      --metadata "${kvs[@]}"; then
        if (( attempt > 5 )); then
          echo -e "${color_red}Failed to add instance metadata in ${instance} ${color_norm}" >&2
          exit 2
        fi
        echo -e "${color_yellow}Attempt $(($attempt+1)) failed to add metadata in ${instance}. Retrying.${color_norm}" >&2
        attempt=$(($attempt+1))
        sleep $((5 * $attempt))
    else
        break
    fi
  done
}

# Robustly try to add metadata on an instance, from a file.
# $1: The name of the instance.
# $2...$n: The metadata key=file pairs to add.
function add-instance-metadata-from-file() {
  local -r instance=$1
  shift 1
  local -r kvs=( "$@" )
  detect-project
  local attempt=0
  while true; do
    echo "${kvs[@]}"
    if ! gcloud compute instances add-metadata "${instance}" \
      --project "${PROJECT}" \
      --zone "${ZONE}" \
      --metadata-from-file "$(join_csv ${kvs[@]})"; then
        if (( attempt > 5 )); then
          echo -e "${color_red}Failed to add instance metadata in ${instance} ${color_norm}" >&2
          exit 2
        fi
        echo -e "${color_yellow}Attempt $(($attempt+1)) failed to add metadata in ${instance}. Retrying.${color_norm}" >&2
        attempt=$(($attempt+1))
        sleep $(($attempt * 5))
    else
        break
    fi
  done
}

# Instantiate a kubernetes cluster
#
# Assumed vars
#   KUBE_ROOT
#   <Various vars set in config file>
function kube-up() {
  ensure-temp-dir
  detect-project

  load-or-gen-kube-basicauth
  load-or-gen-kube-bearertoken

  # Make sure we have the tar files staged on Google Storage
  find-release-tars
  upload-server-tars

  # ensure that environmental variables specifying number of migs to create
  set_num_migs

  if [[ ${KUBE_USE_EXISTING_MASTER:-} == "true" ]]; then
    parse-master-env
    create-nodes
  elif [[ ${KUBE_REPLICATE_EXISTING_MASTER:-} == "true" ]]; then
    if  [[ "${MASTER_OS_DISTRIBUTION}" != "gci" && "${MASTER_OS_DISTRIBUTION}" != "debian" ]]; then
      echo "Master replication supported only for gci and debian"
      return 1
    fi
    create-loadbalancer
    # If replication of master fails, we need to ensure that the replica is removed from etcd clusters.
    if ! replicate-master; then
      remove-replica-from-etcd 2379 || true
      remove-replica-from-etcd 4002 || true
    fi
  else
    check-existing
    create-network
    write-cluster-name
    create-autoscaler-config
    create-master
    create-nodes-firewall
    create-nodes-template
    create-nodes
    check-cluster
  fi
}

function check-existing() {
  local running_in_terminal=false
  # May be false if tty is not allocated (for example with ssh -T).
  if [ -t 1 ]; then
    running_in_terminal=true
  fi

  if [[ ${running_in_terminal} == "true" || ${KUBE_UP_AUTOMATIC_CLEANUP} == "true" ]]; then
    if ! check-resources; then
      local run_kube_down="n"
      echo "${KUBE_RESOURCE_FOUND} found." >&2
      # Get user input only if running in terminal.
      if [[ ${running_in_terminal} == "true" && ${KUBE_UP_AUTOMATIC_CLEANUP} == "false" ]]; then
        read -p "Would you like to shut down the old cluster (call kube-down)? [y/N] " run_kube_down
      fi
      if [[ ${run_kube_down} == "y" || ${run_kube_down} == "Y" || ${KUBE_UP_AUTOMATIC_CLEANUP} == "true" ]]; then
        echo "... calling kube-down" >&2
        kube-down
      fi
    fi
  fi
}

function create-network() {
  if ! gcloud compute networks --project "${PROJECT}" describe "${NETWORK}" &>/dev/null; then
    echo "Creating new network: ${NETWORK}"
    # The network needs to be created synchronously or we have a race. The
    # firewalls can be added concurrent with instance creation.
    gcloud compute networks create --project "${PROJECT}" "${NETWORK}" --range "10.240.0.0/16"
  fi

  if ! gcloud compute firewall-rules --project "${PROJECT}" describe "${NETWORK}-default-internal-master" &>/dev/null; then
    gcloud compute firewall-rules create "${NETWORK}-default-internal-master" \
      --project "${PROJECT}" \
      --network "${NETWORK}" \
      --source-ranges "10.0.0.0/8" \
      --allow "tcp:1-2379,tcp:2382-65535,udp:1-65535,icmp" \
      --target-tags "${MASTER_TAG}"&
  fi

  if ! gcloud compute firewall-rules --project "${PROJECT}" describe "${NETWORK}-default-internal-node" &>/dev/null; then
    gcloud compute firewall-rules create "${NETWORK}-default-internal-node" \
      --project "${PROJECT}" \
      --network "${NETWORK}" \
      --source-ranges "10.0.0.0/8" \
      --allow "tcp:1-65535,udp:1-65535,icmp" \
      --target-tags "${NODE_TAG}"&
  fi

  if ! gcloud compute firewall-rules describe --project "${PROJECT}" "${NETWORK}-default-ssh" &>/dev/null; then
    gcloud compute firewall-rules create "${NETWORK}-default-ssh" \
      --project "${PROJECT}" \
      --network "${NETWORK}" \
      --source-ranges "0.0.0.0/0" \
      --allow "tcp:22" &
  fi
}

function delete-firewall-rules() {
  for fw in $@; do
    if [[ -n $(gcloud compute firewall-rules --project "${PROJECT}" describe "${fw}" --format='value(name)' 2>/dev/null || true) ]]; then
      gcloud compute firewall-rules delete --project "${PROJECT}" --quiet "${fw}" &
    fi
  done
  kube::util::wait-for-jobs || {
    echo -e "${color_red}Failed to delete firewall rules.${color_norm}" >&2
  }
}

function delete-network() {
  if [[ -n $(gcloud compute networks --project "${PROJECT}" describe "${NETWORK}" --format='value(name)' 2>/dev/null || true) ]]; then
    if ! gcloud compute networks delete --project "${PROJECT}" --quiet "${NETWORK}"; then
      echo "Failed to delete network '${NETWORK}'. Listing firewall-rules:"
      gcloud compute firewall-rules --project "${PROJECT}" list --filter="network=${NETWORK}"
      return 1
    fi
  fi
}

# Assumes:
#   NUM_NODES
# Sets:
#   MASTER_ROOT_DISK_SIZE
function get-master-root-disk-size() {
  if [[ "${NUM_NODES}" -le "1000" ]]; then
    export MASTER_ROOT_DISK_SIZE="20"
  else
    export MASTER_ROOT_DISK_SIZE="50"
  fi
}

# Assumes:
#   NUM_NODES
# Sets:
#   MASTER_DISK_SIZE
function get-master-disk-size() {
  if [[ "${NUM_NODES}" -le "1000" ]]; then
    export MASTER_DISK_SIZE="20GB"
  else
    export MASTER_DISK_SIZE="100GB"
  fi
}

# Generates SSL certificates for etcd cluster. Uses cfssl program.
#
# Assumed vars:
#   KUBE_TEMP: temporary directory
#
# Args:
#  $1: host name
#  $2: CA certificate
#  $3: CA key
#
# If CA cert/key is empty, the function will also generate certs for CA.
#
# Vars set:
#   ETCD_CA_KEY_BASE64
#   ETCD_CA_CERT_BASE64
#   ETCD_PEER_KEY_BASE64
#   ETCD_PEER_CERT_BASE64
#
function create-etcd-certs {
  local host=${1}
  local ca_cert=${2:-}
  local ca_key=${3:-}

  mkdir -p "${KUBE_TEMP}/cfssl"
  pushd "${KUBE_TEMP}/cfssl"

  kernel=$(uname -s)
  case "${kernel}" in
    Linux)
      curl -s -L -o cfssl https://pkg.cfssl.org/R1.2/cfssl_linux-amd64
      curl -s -L -o cfssljson https://pkg.cfssl.org/R1.2/cfssljson_linux-amd64
      ;;
    Darwin)
      curl -s -L -o cfssl https://pkg.cfssl.org/R1.2/cfssl_darwin-amd64
      curl -s -L -o cfssljson https://pkg.cfssl.org/R1.2/cfssljson_darwin-amd64
      ;;
    *)
      echo "Unknown, unsupported platform: ${kernel}." >&2
      echo "Supported platforms: Linux, Darwin." >&2
      exit 2
  esac

  chmod +x cfssl
  chmod +x cfssljson

  cat >ca-config.json <<EOF
{
    "signing": {
        "default": {
            "expiry": "168h"
        },
        "profiles": {
            "client-server": {
                "expiry": "43800h",
                "usages": [
                    "signing",
                    "key encipherment"
                ]
            }
        }
    }
}
EOF
  if [[ ! -z "${ca_key}" && ! -z "${ca_cert}" ]]; then
    echo "${ca_key}" | base64 --decode > ca-key.pem
    echo "${ca_cert}" | base64 --decode | gunzip > ca.pem
  else
    ./cfssl print-defaults csr > ca-csr.json
    ./cfssl gencert -initca ca-csr.json | ./cfssljson -bare ca -
  fi

  echo '{"CN":"'"${host}"'","hosts":[""],"key":{"algo":"ecdsa","size":256}}' \
      | ./cfssl gencert -ca=ca.pem -ca-key=ca-key.pem -config=ca-config.json -profile=client-server -hostname="${host}" - \
      | ./cfssljson -bare etcd

  ETCD_CA_KEY_BASE64=$(cat "ca-key.pem" | base64 | tr -d '\r\n')
  ETCD_CA_CERT_BASE64=$(cat "ca.pem" | gzip | base64 | tr -d '\r\n')
  ETCD_PEER_KEY_BASE64=$(cat "etcd-key.pem" | base64 | tr -d '\r\n')
  ETCD_PEER_CERT_BASE64=$(cat "etcd.pem" | gzip | base64 | tr -d '\r\n')
  popd
}

function create-master() {
  echo "Starting master and configuring firewalls"
  gcloud compute firewall-rules create "${MASTER_NAME}-https" \
    --project "${PROJECT}" \
    --network "${NETWORK}" \
    --target-tags "${MASTER_TAG}" \
    --allow tcp:443 &

  # We have to make sure the disk is created before creating the master VM, so
  # run this in the foreground.
  get-master-disk-size
  gcloud compute disks create "${MASTER_NAME}-pd" \
    --project "${PROJECT}" \
    --zone "${ZONE}" \
    --type "${MASTER_DISK_TYPE}" \
    --size "${MASTER_DISK_SIZE}"

  # Create disk for cluster registry if enabled
  if [[ "${ENABLE_CLUSTER_REGISTRY}" == true && -n "${CLUSTER_REGISTRY_DISK}" ]]; then
    gcloud compute disks create "${CLUSTER_REGISTRY_DISK}" \
      --project "${PROJECT}" \
      --zone "${ZONE}" \
      --type "${CLUSTER_REGISTRY_DISK_TYPE_GCE}" \
      --size "${CLUSTER_REGISTRY_DISK_SIZE}" &
  fi

  # Create rule for accessing and securing etcd servers.
  if ! gcloud compute firewall-rules --project "${PROJECT}" describe "${MASTER_NAME}-etcd" &>/dev/null; then
    gcloud compute firewall-rules create "${MASTER_NAME}-etcd" \
      --project "${PROJECT}" \
      --network "${NETWORK}" \
      --source-tags "${MASTER_TAG}" \
      --allow "tcp:2380,tcp:2381" \
      --target-tags "${MASTER_TAG}" &
  fi

  # Generate a bearer token for this cluster. We push this separately
  # from the other cluster variables so that the client (this
  # computer) can forget it later. This should disappear with
  # http://issue.k8s.io/3168
  KUBELET_TOKEN=$(dd if=/dev/urandom bs=128 count=1 2>/dev/null | base64 | tr -d "=+/" | dd bs=32 count=1 2>/dev/null)
  KUBE_PROXY_TOKEN=$(dd if=/dev/urandom bs=128 count=1 2>/dev/null | base64 | tr -d "=+/" | dd bs=32 count=1 2>/dev/null)

  # Reserve the master's IP so that it can later be transferred to another VM
  # without disrupting the kubelets.
  create-static-ip "${MASTER_NAME}-ip" "${REGION}"
  MASTER_RESERVED_IP=$(gcloud compute addresses describe "${MASTER_NAME}-ip" \
    --project "${PROJECT}" --region "${REGION}" -q --format='value(address)')

  if [[ "${REGISTER_MASTER_KUBELET:-}" == "true" ]]; then
    KUBELET_APISERVER="${MASTER_RESERVED_IP}"
  fi

  KUBERNETES_MASTER_NAME="${MASTER_RESERVED_IP}"
  MASTER_ADVERTISE_ADDRESS="${MASTER_RESERVED_IP}"

  create-certs "${MASTER_RESERVED_IP}"
  create-etcd-certs ${MASTER_NAME}

  # Sets MASTER_ROOT_DISK_SIZE that is used by create-master-instance
  get-master-root-disk-size

  create-master-instance "${MASTER_RESERVED_IP}" &
}

# Adds master replica to etcd cluster.
#
# Assumed vars:
#   REPLICA_NAME
#   PROJECT
#   EXISTING_MASTER_NAME
#   EXISTING_MASTER_ZONE
#
# $1: etcd client port
# $2: etcd internal port
# returns the result of ssh command which adds replica
function add-replica-to-etcd() {
  local -r client_port="${1}"
  local -r internal_port="${2}"
  gcloud compute ssh "${EXISTING_MASTER_NAME}" \
    --project "${PROJECT}" \
    --zone "${EXISTING_MASTER_ZONE}" \
    --command \
      "curl localhost:${client_port}/v2/members -XPOST -H \"Content-Type: application/json\" -d '{\"peerURLs\":[\"https://${REPLICA_NAME}:${internal_port}\"]}' -s"
  return $?
}

# Sets EXISTING_MASTER_NAME and EXISTING_MASTER_ZONE variables.
#
# Assumed vars:
#   PROJECT
#
# NOTE: Must be in sync with get-replica-name-regexp
function set-existing-master() {
  local existing_master=$(gcloud compute instances list \
    --project "${PROJECT}" \
    --regexp "$(get-replica-name-regexp)" \
    --format "value(name,zone)" | head -n1)
  EXISTING_MASTER_NAME="$(echo "${existing_master}" | cut -f1)"
  EXISTING_MASTER_ZONE="$(echo "${existing_master}" | cut -f2)"
}

function replicate-master() {
  set-replica-name
  set-existing-master

  echo "Experimental: replicating existing master ${EXISTING_MASTER_ZONE}/${EXISTING_MASTER_NAME} as ${ZONE}/${REPLICA_NAME}"

  # Before we do anything else, we should configure etcd to expect more replicas.
  if ! add-replica-to-etcd 2379 2380; then
    echo "Failed to add master replica to etcd cluster."
    return 1
  fi
  if ! add-replica-to-etcd 4002 2381; then
    echo "Failed to add master replica to etcd events cluster."
    return 1
  fi

  # We have to make sure the disk is created before creating the master VM, so
  # run this in the foreground.
  get-master-disk-size
  gcloud compute disks create "${REPLICA_NAME}-pd" \
    --project "${PROJECT}" \
    --zone "${ZONE}" \
    --type "${MASTER_DISK_TYPE}" \
    --size "${MASTER_DISK_SIZE}"

  # Sets MASTER_ROOT_DISK_SIZE that is used by create-master-instance
  get-master-root-disk-size

  local existing_master_replicas="$(get-all-replica-names)"
  replicate-master-instance "${EXISTING_MASTER_ZONE}" "${EXISTING_MASTER_NAME}" "${existing_master_replicas}"

  # Add new replica to the load balancer.
  gcloud compute target-pools add-instances "${MASTER_NAME}" \
    --project "${PROJECT}" \
    --zone "${ZONE}" \
    --instances "${REPLICA_NAME}"
}

# Detaches old and ataches new external IP to a VM.
#
# Arguments:
#   $1 - VM name
#   $2 - VM zone
#   $3 - external static IP; if empty will use an ephemeral IP address.
function attach-external-ip() {
  local NAME=${1}
  local ZONE=${2}
  local IP_ADDR=${3:-}
  local ACCESS_CONFIG_NAME=$(gcloud compute instances describe "${NAME}" \
    --project "${PROJECT}" --zone "${ZONE}" \
    --format="value(networkInterfaces[0].accessConfigs[0].name)")
  gcloud compute instances delete-access-config "${NAME}" \
    --project "${PROJECT}" --zone "${ZONE}" \
    --access-config-name "${ACCESS_CONFIG_NAME}"
  if [[ -z ${IP_ADDR} ]]; then
    gcloud compute instances add-access-config "${NAME}" \
      --project "${PROJECT}" --zone "${ZONE}" \
      --access-config-name "${ACCESS_CONFIG_NAME}"
  else
    gcloud compute instances add-access-config "${NAME}" \
      --project "${PROJECT}" --zone "${ZONE}" \
      --access-config-name "${ACCESS_CONFIG_NAME}" \
      --address "${IP_ADDR}"
  fi
}

# Creates load balancer in front of apiserver if it doesn't exists already. Assumes there's only one
# existing master replica.
#
# Assumes:
#   PROJECT
#   MASTER_NAME
#   ZONE
#   REGION
function create-loadbalancer() {
  detect-master

  # Step 0: Return early if LB is already configured.
  if gcloud compute forwarding-rules describe ${MASTER_NAME} \
    --project "${PROJECT}" --region ${REGION} > /dev/null 2>&1; then
    echo "Load balancer already exists"
    return
  fi

  local EXISTING_MASTER_NAME="$(get-all-replica-names)"
  local EXISTING_MASTER_ZONE=$(gcloud compute instances list "${EXISTING_MASTER_NAME}" \
    --project "${PROJECT}" --format="value(zone)")

  echo "Creating load balancer in front of an already existing master in ${EXISTING_MASTER_ZONE}"

  # Step 1: Detach master IP address and attach ephemeral address to the existing master
  attach-external-ip "${EXISTING_MASTER_NAME}" "${EXISTING_MASTER_ZONE}"

  # Step 2: Create target pool.
  gcloud compute target-pools create "${MASTER_NAME}" --project "${PROJECT}" --region "${REGION}"
  # TODO: We should also add master instances with suffixes
  gcloud compute target-pools add-instances "${MASTER_NAME}" --instances "${EXISTING_MASTER_NAME}" --project "${PROJECT}" --zone "${EXISTING_MASTER_ZONE}"

  # Step 3: Create forwarding rule.
  # TODO: This step can take up to 20 min. We need to speed this up...
  gcloud compute forwarding-rules create ${MASTER_NAME} \
    --project "${PROJECT}" --region ${REGION} \
    --target-pool ${MASTER_NAME} --address=${KUBE_MASTER_IP} --ports=443

  echo -n "Waiting for the load balancer configuration to propagate..."
  local counter=0
  until $(curl -k -m1 https://${KUBE_MASTER_IP} &> /dev/null); do
    counter=$((counter+1))
    echo -n .
    if [[ ${counter} -ge 1800 ]]; then
      echo -e "${color_red}TIMEOUT${color_norm}" >&2
      echo -e "${color_red}Load balancer failed to initialize within ${counter} seconds.${color_norm}" >&2
      exit 2
    fi
  done
  echo "DONE"
}

function create-nodes-firewall() {
  # Create a single firewall rule for all minions.
  create-firewall-rule "${NODE_TAG}-all" "${CLUSTER_IP_RANGE}" "${NODE_TAG}" &

  # Report logging choice (if any).
  if [[ "${ENABLE_NODE_LOGGING-}" == "true" ]]; then
    echo "+++ Logging using Fluentd to ${LOGGING_DESTINATION:-unknown}"
  fi

  # Wait for last batch of jobs
  kube::util::wait-for-jobs || {
    echo -e "${color_red}Some commands failed.${color_norm}" >&2
  }
}

function create-nodes-template() {
  echo "Creating minions."

  # TODO(zmerlynn): Refactor setting scope flags.
  local scope_flags=
  if [ -n "${NODE_SCOPES}" ]; then
    scope_flags="--scopes ${NODE_SCOPES}"
  else
    scope_flags="--no-scopes"
  fi

  write-node-env

  local template_name="${NODE_INSTANCE_PREFIX}-template"

  create-node-instance-template $template_name
}

# Assumes:
# - MAX_INSTANCES_PER_MIG
# - NUM_NODES
# exports:
# - NUM_MIGS
function set_num_migs() {
  local defaulted_max_instances_per_mig=${MAX_INSTANCES_PER_MIG:-1000}

  if [[ ${defaulted_max_instances_per_mig} -le "0" ]]; then
    echo "MAX_INSTANCES_PER_MIG cannot be negative. Assuming default 1000"
    defaulted_max_instances_per_mig=1000
  fi
  export NUM_MIGS=$(((${NUM_NODES} + ${defaulted_max_instances_per_mig} - 1) / ${defaulted_max_instances_per_mig}))
}

# Assumes:
# - NUM_MIGS
# - NODE_INSTANCE_PREFIX
# - NUM_NODES
# - PROJECT
# - ZONE
function create-nodes() {
  local template_name="${NODE_INSTANCE_PREFIX}-template"

  local instances_left=${NUM_NODES}

  #TODO: parallelize this loop to speed up the process
  for ((i=1; i<=${NUM_MIGS}; i++)); do
    local group_name="${NODE_INSTANCE_PREFIX}-group-$i"
    if [[ $i == ${NUM_MIGS} ]]; then
      # TODO: We don't add a suffix for the last group to keep backward compatibility when there's only one MIG.
      # We should change it at some point, but note #18545 when changing this.
      group_name="${NODE_INSTANCE_PREFIX}-group"
    fi
    # Spread the remaining number of nodes evenly
    this_mig_size=$((${instances_left} / (${NUM_MIGS}-${i}+1)))
    instances_left=$((instances_left-${this_mig_size}))

    gcloud compute instance-groups managed \
        create "${group_name}" \
        --project "${PROJECT}" \
        --zone "${ZONE}" \
        --base-instance-name "${group_name}" \
        --size "${this_mig_size}" \
        --template "$template_name" || true;
    gcloud compute instance-groups managed wait-until-stable \
        "${group_name}" \
        --zone "${ZONE}" \
        --project "${PROJECT}" || true;
  done
}

# Assumes:
# - NUM_MIGS
# - NODE_INSTANCE_PREFIX
# - PROJECT
# - ZONE
# - AUTOSCALER_MAX_NODES
# - AUTOSCALER_MIN_NODES
# Exports
# - AUTOSCALER_MIG_CONFIG
function create-cluster-autoscaler-mig-config() {

  # Each MIG must have at least one node, so the min number of nodes
  # must be greater or equal to the number of migs.
  if [[ ${AUTOSCALER_MIN_NODES} < ${NUM_MIGS} ]]; then
    echo "AUTOSCALER_MIN_NODES must be greater or equal ${NUM_MIGS}"
    exit 2
  fi

  # Each MIG must have at least one node, so the min number of nodes
  # must be greater or equal to the number of migs.
  if [[ ${AUTOSCALER_MAX_NODES} < ${NUM_MIGS} ]]; then
    echo "AUTOSCALER_MAX_NODES must be greater or equal ${NUM_MIGS}"
    exit 2
  fi

  # The code assumes that the migs were created with create-nodes
  # function which tries to evenly spread nodes across the migs.
  AUTOSCALER_MIG_CONFIG=""

  local left_min=${AUTOSCALER_MIN_NODES}
  local left_max=${AUTOSCALER_MAX_NODES}

  for ((i=1; i<=${NUM_MIGS}; i++)); do
    local group_name="${NODE_INSTANCE_PREFIX}-group-$i"
    if [[ $i == ${NUM_MIGS} ]]; then
      # TODO: We don't add a suffix for the last group to keep backward compatibility when there's only one MIG.
      # We should change it at some point, but note #18545 when changing this.
      group_name="${NODE_INSTANCE_PREFIX}-group"
    fi

    this_mig_min=$((${left_min}/(${NUM_MIGS}-${i}+1)))
    this_mig_max=$((${left_max}/(${NUM_MIGS}-${i}+1)))
    left_min=$((left_min-$this_mig_min))
    left_max=$((left_max-$this_mig_max))

    local mig_url="https://www.googleapis.com/compute/v1/projects/${PROJECT}/zones/${ZONE}/instanceGroups/${group_name}"
    AUTOSCALER_MIG_CONFIG="${AUTOSCALER_MIG_CONFIG} --nodes=${this_mig_min}:${this_mig_max}:${mig_url}"
  done

  AUTOSCALER_MIG_CONFIG="${AUTOSCALER_MIG_CONFIG} --scale-down-enabled=${AUTOSCALER_ENABLE_SCALE_DOWN}"
}

# Assumes:
# - NUM_MIGS
# - NODE_INSTANCE_PREFIX
# - PROJECT
# - ZONE
# - ENABLE_CLUSTER_AUTOSCALER
# - AUTOSCALER_MAX_NODES
# - AUTOSCALER_MIN_NODES
function create-autoscaler-config() {
  # Create autoscaler for nodes configuration if requested
  if [[ "${ENABLE_CLUSTER_AUTOSCALER}" == "true" ]]; then
    create-cluster-autoscaler-mig-config
    echo "Using autoscaler config: ${AUTOSCALER_MIG_CONFIG}"
  fi
}

function check-cluster() {
  detect-node-names
  detect-master

  echo "Waiting up to ${KUBE_CLUSTER_INITIALIZATION_TIMEOUT} seconds for cluster initialization."
  echo
  echo "  This will continually check to see if the API for kubernetes is reachable."
  echo "  This may time out if there was some uncaught error during start up."
  echo

  # curl in mavericks is borked.
  secure=""
  if which sw_vers >& /dev/null; then
    if [[ $(sw_vers | grep ProductVersion | awk '{print $2}') = "10.9."* ]]; then
      secure="--insecure"
    fi
  fi

  local start_time=$(date +%s)
  until curl --cacert "${CERT_DIR}/pki/ca.crt" \
          -H "Authorization: Bearer ${KUBE_BEARER_TOKEN}" \
          ${secure} \
          --max-time 5 --fail --output /dev/null --silent \
          "https://${KUBE_MASTER_IP}/api/v1/pods"; do
      local elapsed=$(($(date +%s) - ${start_time}))
      if [[ ${elapsed} -gt ${KUBE_CLUSTER_INITIALIZATION_TIMEOUT} ]]; then
          echo -e "${color_red}Cluster failed to initialize within ${KUBE_CLUSTER_INITIALIZATION_TIMEOUT} seconds.${color_norm}" >&2
          exit 2
      fi
      printf "."
      sleep 2
  done

  echo "Kubernetes cluster created."

  export KUBE_CERT="${CERT_DIR}/pki/issued/kubecfg.crt"
  export KUBE_KEY="${CERT_DIR}/pki/private/kubecfg.key"
  export CA_CERT="${CERT_DIR}/pki/ca.crt"
  export CONTEXT="${PROJECT}_${INSTANCE_PREFIX}"
  (
   umask 077

   # Update the user's kubeconfig to include credentials for this apiserver.
   create-kubeconfig

   create-kubeconfig-for-federation
  )

  # ensures KUBECONFIG is set
  get-kubeconfig-basicauth
  echo
  echo -e "${color_green}Kubernetes cluster is running.  The master is running at:"
  echo
  echo -e "${color_yellow}  https://${KUBE_MASTER_IP}"
  echo
  echo -e "${color_green}The user name and password to use is located in ${KUBECONFIG}.${color_norm}"
  echo

}

# Removes master replica from etcd cluster.
#
# Assumed vars:
#   REPLICA_NAME
#   PROJECT
#   EXISTING_MASTER_NAME
#   EXISTING_MASTER_ZONE
#
# $1: etcd client port
# returns the result of ssh command which removes replica
function remove-replica-from-etcd() {
  local -r port="${1}"
  [[ -n "${EXISTING_MASTER_NAME}" ]] || return
  gcloud compute ssh "${EXISTING_MASTER_NAME}" \
    --project "${PROJECT}" \
    --zone "${EXISTING_MASTER_ZONE}" \
    --command \
    "curl -s localhost:${port}/v2/members/\$(curl -s localhost:${port}/v2/members -XGET | sed 's/{\\\"id/\n/g' | grep ${REPLICA_NAME}\\\" | cut -f 3 -d \\\") -XDELETE -L 2>/dev/null"
  local -r res=$?
  echo "Removing etcd replica, name: ${REPLICA_NAME}, port: ${port}, result: ${res}"
  return "${res}"
}

# Delete a kubernetes cluster. This is called from test-teardown.
#
# Assumed vars:
#   MASTER_NAME
#   NODE_INSTANCE_PREFIX
#   ZONE
# This function tears down cluster resources 10 at a time to avoid issuing too many
# API calls and exceeding API quota. It is important to bring down the instances before bringing
# down the firewall rules and routes.
function kube-down() {
  local -r batch=200

  detect-project
  detect-node-names # For INSTANCE_GROUPS

  echo "Bringing down cluster"
  set +e  # Do not stop on error

  if [[ "${KUBE_DELETE_NODES:-}" != "false" ]]; then
    # Get the name of the managed instance group template before we delete the
    # managed instance group. (The name of the managed instance group template may
    # change during a cluster upgrade.)
    local templates=$(get-template "${PROJECT}")

    for group in ${INSTANCE_GROUPS[@]:-}; do
      if gcloud compute instance-groups managed describe "${group}" --project "${PROJECT}" --zone "${ZONE}" &>/dev/null; then
        gcloud compute instance-groups managed delete \
          --project "${PROJECT}" \
          --quiet \
          --zone "${ZONE}" \
          "${group}" &
      fi
    done

    # Wait for last batch of jobs
    kube::util::wait-for-jobs || {
      echo -e "Failed to delete instance group(s)." >&2
    }

    for template in ${templates[@]:-}; do
      if gcloud compute instance-templates describe --project "${PROJECT}" "${template}" &>/dev/null; then
        gcloud compute instance-templates delete \
          --project "${PROJECT}" \
          --quiet \
          "${template}"
      fi
    done
  fi

  local -r REPLICA_NAME="${KUBE_REPLICA_NAME:-$(get-replica-name)}"

  set-existing-master

  # Un-register the master replica from etcd and events etcd.
  remove-replica-from-etcd 2379
  remove-replica-from-etcd 4002

  # Delete the master replica (if it exists).
  if gcloud compute instances describe "${REPLICA_NAME}" --zone "${ZONE}" --project "${PROJECT}" &>/dev/null; then
    # If there is a load balancer in front of apiservers we need to first update its configuration.
    if gcloud compute target-pools describe "${MASTER_NAME}" --region "${REGION}" --project "${PROJECT}" &>/dev/null; then
      gcloud compute target-pools remove-instances "${MASTER_NAME}" \
        --project "${PROJECT}" \
        --zone "${ZONE}" \
        --instances "${REPLICA_NAME}"
    fi
    # Now we can safely delete the VM.
    gcloud compute instances delete \
      --project "${PROJECT}" \
      --quiet \
      --delete-disks all \
      --zone "${ZONE}" \
      "${REPLICA_NAME}"
  fi

  # Delete the master replica pd (possibly leaked by kube-up if master create failed).
  # TODO(jszczepkowski): remove also possibly leaked replicas' pds
  local -r replica_pd="${REPLICA_NAME:-${MASTER_NAME}}-pd"
  if gcloud compute disks describe "${replica_pd}" --zone "${ZONE}" --project "${PROJECT}" &>/dev/null; then
    gcloud compute disks delete \
      --project "${PROJECT}" \
      --quiet \
      --zone "${ZONE}" \
      "${replica_pd}"
  fi

  # Delete disk for cluster registry if enabled
  if [[ "${ENABLE_CLUSTER_REGISTRY}" == true && -n "${CLUSTER_REGISTRY_DISK}" ]]; then
    if gcloud compute disks describe "${CLUSTER_REGISTRY_DISK}" --zone "${ZONE}" --project "${PROJECT}" &>/dev/null; then
      gcloud compute disks delete \
        --project "${PROJECT}" \
        --quiet \
        --zone "${ZONE}" \
        "${CLUSTER_REGISTRY_DISK}"
    fi
  fi

  # Check if this are any remaining master replicas.
  local REMAINING_MASTER_COUNT=$(gcloud compute instances list \
    --project "${PROJECT}" \
    --regexp "$(get-replica-name-regexp)" \
    --format "value(zone)" | wc -l)

  # In the replicated scenario, if there's only a single master left, we should also delete load balancer in front of it.
  if [[ "${REMAINING_MASTER_COUNT}" -eq 1 ]]; then
    if gcloud compute forwarding-rules describe "${MASTER_NAME}" --region "${REGION}" --project "${PROJECT}" &>/dev/null; then
      detect-master
      local REMAINING_REPLICA_NAME="$(get-all-replica-names)"
      local REMAINING_REPLICA_ZONE=$(gcloud compute instances list "${REMAINING_REPLICA_NAME}" \
        --project "${PROJECT}" --format="value(zone)")
      gcloud compute forwarding-rules delete \
        --project "${PROJECT}" \
        --region "${REGION}" \
        --quiet \
        "${MASTER_NAME}"
      attach-external-ip "${REMAINING_REPLICA_NAME}" "${REMAINING_REPLICA_ZONE}" "${KUBE_MASTER_IP}"
      gcloud compute target-pools delete \
        --project "${PROJECT}" \
        --region "${REGION}" \
        --quiet \
        "${MASTER_NAME}"
    fi
  fi

  # If there are no more remaining master replicas, we should delete all remaining network resources.
  if [[ "${REMAINING_MASTER_COUNT}" -eq 0 ]]; then
    # Delete firewall rule for the master, etcd servers, and nodes.
    delete-firewall-rules "${MASTER_NAME}-https" "${MASTER_NAME}-etcd" "${NODE_TAG}-all"
    # Delete the master's reserved IP
    if gcloud compute addresses describe "${MASTER_NAME}-ip" --region "${REGION}" --project "${PROJECT}" &>/dev/null; then
      gcloud compute addresses delete \
        --project "${PROJECT}" \
        --region "${REGION}" \
        --quiet \
        "${MASTER_NAME}-ip"
    fi
  fi

  if [[ "${KUBE_DELETE_NODES:-}" != "false" ]]; then
    # Find out what minions are running.
    local -a minions
    minions=( $(gcloud compute instances list \
                  --project "${PROJECT}" --zones "${ZONE}" \
                  --regexp "${NODE_INSTANCE_PREFIX}-.+" \
                  --format='value(name)') )
    # If any minions are running, delete them in batches.
    while (( "${#minions[@]}" > 0 )); do
      echo Deleting nodes "${minions[*]::${batch}}"
      gcloud compute instances delete \
        --project "${PROJECT}" \
        --quiet \
        --delete-disks boot \
        --zone "${ZONE}" \
        "${minions[@]::${batch}}"
      minions=( "${minions[@]:${batch}}" )
    done
  fi

  # If there are no more remaining master replicas: delete routes, pd for influxdb and update kubeconfig
  if [[ "${REMAINING_MASTER_COUNT}" -eq 0 ]]; then
    # Delete routes.
    local -a routes
    # Clean up all routes w/ names like "<cluster-name>-<node-GUID>"
    # e.g. "kubernetes-12345678-90ab-cdef-1234-567890abcdef". The name is
    # determined by the node controller on the master.
    # Note that this is currently a noop, as synchronously deleting the node MIG
    # first allows the master to cleanup routes itself.
    local TRUNCATED_PREFIX="${INSTANCE_PREFIX:0:26}"
    routes=( $(gcloud compute routes list --project "${PROJECT}" \
      --regexp "${TRUNCATED_PREFIX}-.{8}-.{4}-.{4}-.{4}-.{12}"  \
      --format='value(name)') )
    while (( "${#routes[@]}" > 0 )); do
      echo Deleting routes "${routes[*]::${batch}}"
      gcloud compute routes delete \
        --project "${PROJECT}" \
        --quiet \
        "${routes[@]::${batch}}"
      routes=( "${routes[@]:${batch}}" )
    done

    # Delete persistent disk for influx-db.
    if gcloud compute disks describe "${INSTANCE_PREFIX}"-influxdb-pd --zone "${ZONE}" --project "${PROJECT}" &>/dev/null; then
      gcloud compute disks delete \
        --project "${PROJECT}" \
        --quiet \
        --zone "${ZONE}" \
        "${INSTANCE_PREFIX}"-influxdb-pd
    fi

    # Delete all remaining firewall rules and network.
    delete-firewall-rules \
      "${NETWORK}-default-internal-master" \
      "${NETWORK}-default-internal-node" \
      "${NETWORK}-default-ssh" \
      "${NETWORK}-default-internal"  # Pre-1.5 clusters
    if [[ "${KUBE_DELETE_NETWORK}" == "true" ]]; then
      delete-network || true  # might fail if there are leaked firewall rules
    fi

    # If there are no more remaining master replicas, we should update kubeconfig.
    export CONTEXT="${PROJECT}_${INSTANCE_PREFIX}"
    clear-kubeconfig
  else
  # If some master replicas remain: cluster has been changed, we need to re-validate it.
    echo "... calling validate-cluster" >&2
    # Override errexit
    (validate-cluster) && validate_result="$?" || validate_result="$?"

    # We have two different failure modes from validate cluster:
    # - 1: fatal error - cluster won't be working correctly
    # - 2: weak error - something went wrong, but cluster probably will be working correctly
    # We just print an error message in case 2).
    if [[ "${validate_result}" -eq 1 ]]; then
      exit 1
    elif [[ "${validate_result}" -eq 2 ]]; then
      echo "...ignoring non-fatal errors in validate-cluster" >&2
    fi
  fi
  set -e
}

# Prints name of one of the master replicas in the current zone. It will be either
# just MASTER_NAME or MASTER_NAME with a suffix for a replica (see get-replica-name-regexp).
#
# Assumed vars:
#   PROJECT
#   ZONE
#   MASTER_NAME
#
# NOTE: Must be in sync with get-replica-name-regexp and set-replica-name.
function get-replica-name() {
  echo $(gcloud compute instances list \
    --project "${PROJECT}" \
    --zones "${ZONE}" \
    --regexp "$(get-replica-name-regexp)" \
    --format "value(name)" | head -n1)
}

# Prints comma-separated names of all of the master replicas in all zones.
#
# Assumed vars:
#   PROJECT
#   MASTER_NAME
#
# NOTE: Must be in sync with get-replica-name-regexp and set-replica-name.
function get-all-replica-names() {
  echo $(gcloud compute instances list \
    --project "${PROJECT}" \
    --regexp "$(get-replica-name-regexp)" \
    --format "value(name)" | tr "\n" "," | sed 's/,$//')
}

# Prints the number of all of the master replicas in all zones.
#
# Assumed vars:
#   MASTER_NAME
function get-master-replicas-count() {
  detect-project
  local num_masters=$(gcloud compute instances list \
    --project "${PROJECT}" \
    --regexp "$(get-replica-name-regexp)" \
    --format "value(zone)" | wc -l)
  echo -n "${num_masters}"
}

# Prints regexp for full master machine name. In a cluster with replicated master,
# VM names may either be MASTER_NAME or MASTER_NAME with a suffix for a replica.
function get-replica-name-regexp() {
  echo "${MASTER_NAME}(-...)?"
}

# Sets REPLICA_NAME to a unique name for a master replica that will match
# expected regexp (see get-replica-name-regexp).
#
# Assumed vars:
#   PROJECT
#   ZONE
#   MASTER_NAME
#
# Sets:
#   REPLICA_NAME
function set-replica-name() {
  local instances=$(gcloud compute instances list \
    --project "${PROJECT}" \
    --regexp "$(get-replica-name-regexp)" \
    --format "value(name)")

  suffix=""
  while echo "${instances}" | grep "${suffix}" &>/dev/null; do
    suffix="$(date | md5sum | head -c3)"
  done
  REPLICA_NAME="${MASTER_NAME}-${suffix}"
}

# Gets the instance template for given NODE_INSTANCE_PREFIX. It echos the template name so that the function
# output can be used.
# Assumed vars:
#   NODE_INSTANCE_PREFIX
#
# $1: project
function get-template() {
  gcloud compute instance-templates list -r "${NODE_INSTANCE_PREFIX}-template(-(${KUBE_RELEASE_VERSION_DASHED_REGEX}|${KUBE_CI_VERSION_DASHED_REGEX}))?" \
    --project="${1}" --format='value(name)'
}

# Checks if there are any present resources related kubernetes cluster.
#
# Assumed vars:
#   MASTER_NAME
#   NODE_INSTANCE_PREFIX
#   ZONE
#   REGION
# Vars set:
#   KUBE_RESOURCE_FOUND
function check-resources() {
  detect-project
  detect-node-names

  echo "Looking for already existing resources"
  KUBE_RESOURCE_FOUND=""

  if [[ -n "${INSTANCE_GROUPS[@]:-}" ]]; then
    KUBE_RESOURCE_FOUND="Managed instance groups ${INSTANCE_GROUPS[@]}"
    return 1
  fi

  if gcloud compute instance-templates describe --project "${PROJECT}" "${NODE_INSTANCE_PREFIX}-template" &>/dev/null; then
    KUBE_RESOURCE_FOUND="Instance template ${NODE_INSTANCE_PREFIX}-template"
    return 1
  fi

  if gcloud compute instances describe --project "${PROJECT}" "${MASTER_NAME}" --zone "${ZONE}" &>/dev/null; then
    KUBE_RESOURCE_FOUND="Kubernetes master ${MASTER_NAME}"
    return 1
  fi

  if gcloud compute disks describe --project "${PROJECT}" "${MASTER_NAME}"-pd --zone "${ZONE}" &>/dev/null; then
    KUBE_RESOURCE_FOUND="Persistent disk ${MASTER_NAME}-pd"
    return 1
  fi

  if gcloud compute disks describe --project "${PROJECT}" "${CLUSTER_REGISTRY_DISK}" --zone "${ZONE}" &>/dev/null; then
    KUBE_RESOURCE_FOUND="Persistent disk ${CLUSTER_REGISTRY_DISK}"
    return 1
  fi

  # Find out what minions are running.
  local -a minions
  minions=( $(gcloud compute instances list \
                --project "${PROJECT}" --zones "${ZONE}" \
                --regexp "${NODE_INSTANCE_PREFIX}-.+" \
                --format='value(name)') )
  if (( "${#minions[@]}" > 0 )); then
    KUBE_RESOURCE_FOUND="${#minions[@]} matching matching ${NODE_INSTANCE_PREFIX}-.+"
    return 1
  fi

  if gcloud compute firewall-rules describe --project "${PROJECT}" "${MASTER_NAME}-https" &>/dev/null; then
    KUBE_RESOURCE_FOUND="Firewall rules for ${MASTER_NAME}-https"
    return 1
  fi

  if gcloud compute firewall-rules describe --project "${PROJECT}" "${NODE_TAG}-all" &>/dev/null; then
    KUBE_RESOURCE_FOUND="Firewall rules for ${MASTER_NAME}-all"
    return 1
  fi

  local -a routes
  routes=( $(gcloud compute routes list --project "${PROJECT}" \
    --regexp "${INSTANCE_PREFIX}-minion-.{4}" --format='value(name)') )
  if (( "${#routes[@]}" > 0 )); then
    KUBE_RESOURCE_FOUND="${#routes[@]} routes matching ${INSTANCE_PREFIX}-minion-.{4}"
    return 1
  fi

  if gcloud compute addresses describe --project "${PROJECT}" "${MASTER_NAME}-ip" --region "${REGION}" &>/dev/null; then
    KUBE_RESOURCE_FOUND="Master's reserved IP"
    return 1
  fi

  # No resources found.
  return 0
}

# Prepare to push new binaries to kubernetes cluster
#  $1 - whether prepare push to node
function prepare-push() {
  local node="${1-}"
  #TODO(dawnchen): figure out how to upgrade coreos node
  if [[ "${node}" == "true" && "${NODE_OS_DISTRIBUTION}" != "debian" ]]; then
    echo "Updating nodes in a kubernetes cluster with ${NODE_OS_DISTRIBUTION} is not supported yet." >&2
    exit 1
  fi
  if [[ "${node}" != "true" && "${MASTER_OS_DISTRIBUTION}" != "debian" ]]; then
    echo "Updating the master in a kubernetes cluster with ${MASTER_OS_DISTRIBUTION} is not supported yet." >&2
    exit 1
  fi

  OUTPUT=${KUBE_ROOT}/_output/logs
  mkdir -p ${OUTPUT}

  ensure-temp-dir
  detect-project
  detect-master
  detect-node-names
  get-kubeconfig-basicauth
  get-kubeconfig-bearertoken

  # Make sure we have the tar files staged on Google Storage
  tars_from_version

  # Prepare node env vars and update MIG template
  if [[ "${node}" == "true" ]]; then
    write-node-env

    # TODO(zmerlynn): Refactor setting scope flags.
    local scope_flags=
    if [ -n "${NODE_SCOPES}" ]; then
      scope_flags="--scopes ${NODE_SCOPES}"
    else
      scope_flags="--no-scopes"
    fi

    # Ugly hack: Since it is not possible to delete instance-template that is currently
    # being used, create a temp one, then delete the old one and recreate it once again.
    local tmp_template_name="${NODE_INSTANCE_PREFIX}-template-tmp"
    create-node-instance-template $tmp_template_name

    local template_name="${NODE_INSTANCE_PREFIX}-template"
    for group in ${INSTANCE_GROUPS[@]:-}; do
      gcloud compute instance-groups managed \
        set-instance-template "${group}" \
        --template "$tmp_template_name" \
        --zone "${ZONE}" \
        --project "${PROJECT}" || true;
    done

    gcloud compute instance-templates delete \
      --project "${PROJECT}" \
      --quiet \
      "$template_name" || true

    create-node-instance-template "$template_name"

    for group in ${INSTANCE_GROUPS[@]:-}; do
      gcloud compute instance-groups managed \
        set-instance-template "${group}" \
        --template "$template_name" \
        --zone "${ZONE}" \
        --project "${PROJECT}" || true;
    done

    gcloud compute instance-templates delete \
      --project "${PROJECT}" \
      --quiet \
      "$tmp_template_name" || true
  fi
}

# Push binaries to kubernetes master
function push-master() {
  echo "Updating master metadata ..."
  write-master-env
  prepare-startup-script
  add-instance-metadata-from-file "${KUBE_MASTER}" "kube-env=${KUBE_TEMP}/master-kube-env.yaml" "startup-script=${KUBE_TEMP}/configure-vm.sh"

  echo "Pushing to master (log at ${OUTPUT}/push-${KUBE_MASTER}.log) ..."
  cat ${KUBE_TEMP}/configure-vm.sh | gcloud compute ssh --ssh-flag="-o LogLevel=quiet" --project "${PROJECT}" --zone "${ZONE}" "${KUBE_MASTER}" --command "sudo bash -s -- --push" &> ${OUTPUT}/push-"${KUBE_MASTER}".log
}

# Push binaries to kubernetes node
function push-node() {
  node=${1}

  echo "Updating node ${node} metadata... "
  prepare-startup-script
  add-instance-metadata-from-file "${node}" "kube-env=${KUBE_TEMP}/node-kube-env.yaml" "startup-script=${KUBE_TEMP}/configure-vm.sh"

  echo "Start upgrading node ${node} (log at ${OUTPUT}/push-${node}.log) ..."
  cat ${KUBE_TEMP}/configure-vm.sh | gcloud compute ssh --ssh-flag="-o LogLevel=quiet" --project "${PROJECT}" --zone "${ZONE}" "${node}" --command "sudo bash -s -- --push" &> ${OUTPUT}/push-"${node}".log
}

# Push binaries to kubernetes cluster
function kube-push() {
  # Disable this until it's fixed.
  # See https://github.com/kubernetes/kubernetes/issues/17397
  echo "./cluster/kube-push.sh is currently not supported in GCE."
  echo "Please use ./cluster/gce/upgrade.sh."
  exit 1

  prepare-push true

  push-master

  for (( i=0; i<${#NODE_NAMES[@]}; i++)); do
    push-node "${NODE_NAMES[$i]}" &
  done

  kube::util::wait-for-jobs || {
    echo -e "${color_red}Some commands failed.${color_norm}" >&2
  }

  # TODO(zmerlynn): Re-create instance-template with the new
  # node-kube-env. This isn't important until the node-ip-range issue
  # is solved (because that's blocking automatic dynamic nodes from
  # working). The node-kube-env has to be composed with the KUBELET_TOKEN
  # and KUBE_PROXY_TOKEN.  Ideally we would have
  # http://issue.k8s.io/3168
  # implemented before then, though, so avoiding this mess until then.

  echo
  echo "Kubernetes cluster is running.  The master is running at:"
  echo
  echo "  https://${KUBE_MASTER_IP}"
  echo
  echo "The user name and password to use is located in ~/.kube/config"
  echo
}

# -----------------------------------------------------------------------------
# Cluster specific test helpers used from hack/e2e.go

# Execute prior to running tests to build a release if required for env.
#
# Assumed Vars:
#   KUBE_ROOT
function test-build-release() {
  # Make a release
  "${KUBE_ROOT}/build-tools/release.sh"
}

# Execute prior to running tests to initialize required structure. This is
# called from hack/e2e.go only when running -up.
#
# Assumed vars:
#   Variables from config.sh
function test-setup() {
  # Detect the project into $PROJECT if it isn't set
  detect-project

  if [[ ${MULTIZONE:-} == "true" && -n ${E2E_ZONES:-} ]]; then
    for KUBE_GCE_ZONE in ${E2E_ZONES}
    do
      KUBE_GCE_ZONE="${KUBE_GCE_ZONE}" KUBE_USE_EXISTING_MASTER="${KUBE_USE_EXISTING_MASTER:-}" "${KUBE_ROOT}/cluster/kube-up.sh"
      KUBE_USE_EXISTING_MASTER="true" # For subsequent zones we use the existing master
    done
  else
    "${KUBE_ROOT}/cluster/kube-up.sh"
  fi

  # Open up port 80 & 8080 so common containers on minions can be reached
  # TODO(roberthbailey): Remove this once we are no longer relying on hostPorts.
  local start=`date +%s`
  gcloud compute firewall-rules create \
    --project "${PROJECT}" \
    --target-tags "${NODE_TAG}" \
    --allow tcp:80,tcp:8080 \
    --network "${NETWORK}" \
    "${NODE_TAG}-${INSTANCE_PREFIX}-http-alt" 2> /dev/null || true
  # As there is no simple way to wait longer for this operation we need to manually
  # wait some additional time (20 minutes altogether).
  while ! gcloud compute firewall-rules describe --project "${PROJECT}" "${NODE_TAG}-${INSTANCE_PREFIX}-http-alt" 2> /dev/null; do
    if [[ $(($start + 1200)) -lt `date +%s` ]]; then
      echo -e "${color_red}Failed to create firewall ${NODE_TAG}-${INSTANCE_PREFIX}-http-alt in ${PROJECT}" >&2
      exit 1
    fi
    sleep 5
  done

  # Open up the NodePort range
  # TODO(justinsb): Move to main setup, if we decide whether we want to do this by default.
  start=`date +%s`
  gcloud compute firewall-rules create \
    --project "${PROJECT}" \
    --target-tags "${NODE_TAG}" \
    --allow tcp:30000-32767,udp:30000-32767 \
    --network "${NETWORK}" \
    "${NODE_TAG}-${INSTANCE_PREFIX}-nodeports" 2> /dev/null || true
  # As there is no simple way to wait longer for this operation we need to manually
  # wait some additional time (20 minutes altogether).
  while ! gcloud compute firewall-rules describe --project "${PROJECT}" "${NODE_TAG}-${INSTANCE_PREFIX}-nodeports" 2> /dev/null; do
    if [[ $(($start + 1200)) -lt `date +%s` ]]; then
      echo -e "${color_red}Failed to create firewall ${NODE_TAG}-${INSTANCE_PREFIX}-nodeports in ${PROJECT}" >&2
      exit 1
    fi
    sleep 5
  done
}

# Execute after running tests to perform any required clean-up. This is called
# from hack/e2e.go
function test-teardown() {
  detect-project
  echo "Shutting down test cluster in background."
  delete-firewall-rules \
    "${NODE_TAG}-${INSTANCE_PREFIX}-http-alt" \
    "${NODE_TAG}-${INSTANCE_PREFIX}-nodeports"
  if [[ ${MULTIZONE:-} == "true" && -n ${E2E_ZONES:-} ]]; then
      local zones=( ${E2E_ZONES} )
      # tear them down in reverse order, finally tearing down the master too.
      for ((zone_num=${#zones[@]}-1; zone_num>0; zone_num--))
      do
	  KUBE_GCE_ZONE="${zones[zone_num]}" KUBE_USE_EXISTING_MASTER="true" "${KUBE_ROOT}/cluster/kube-down.sh"
      done
      KUBE_GCE_ZONE="${zones[0]}" KUBE_USE_EXISTING_MASTER="false" "${KUBE_ROOT}/cluster/kube-down.sh"
  else
      "${KUBE_ROOT}/cluster/kube-down.sh"
  fi
}

# SSH to a node by name ($1) and run a command ($2).
function ssh-to-node() {
  local node="$1"
  local cmd="$2"
  # Loop until we can successfully ssh into the box
  for try in {1..5}; do
    if gcloud compute ssh --ssh-flag="-o LogLevel=quiet" --ssh-flag="-o ConnectTimeout=30" --project "${PROJECT}" --zone="${ZONE}" "${node}" --command "echo test > /dev/null"; then
      break
    fi
    sleep 5
  done
  # Then actually try the command.
  gcloud compute ssh --ssh-flag="-o LogLevel=quiet" --ssh-flag="-o ConnectTimeout=30" --project "${PROJECT}" --zone="${ZONE}" "${node}" --command "${cmd}"
}

# Perform preparations required to run e2e tests
function prepare-e2e() {
  detect-project
}

# Writes configure-vm.sh to a temporary location with comments stripped. GCE
# limits the size of metadata fields to 32K, and stripping comments is the
# easiest way to buy us a little more room.
function prepare-startup-script() {
  # Find a standard sed instance (and ensure that the command works as expected on a Mac).
  SED=sed
  if which gsed &>/dev/null; then
    SED=gsed
  fi
  if ! ($SED --version 2>&1 | grep -q GNU); then
    echo "!!! GNU sed is required.  If on OS X, use 'brew install gnu-sed'."
    exit 1
  fi
  $SED '/^\s*#\([^!].*\)*$/ d' ${KUBE_ROOT}/cluster/gce/configure-vm.sh > ${KUBE_TEMP}/configure-vm.sh
}<|MERGE_RESOLUTION|>--- conflicted
+++ resolved
@@ -384,15 +384,11 @@
     echo "Could not detect Kubernetes master node.  Make sure you've launched a cluster with 'kube-up.sh'" >&2
     exit 1
   fi
-<<<<<<< HEAD
-  echo "Using master: $KUBE_MASTER (external IP: $KUBE_MASTER_IP)" >&2
-=======
   echo "Using master: $KUBE_MASTER (external IP: $KUBE_MASTER_IP)"
     MASTER_INT_IP=$(gcloud compute instances describe --project "${PROJECT}" --zone "${ZONE}" \
       "${MASTER_NAME}" --format='value(networkInterfaces[0].networkIP)')
   export MASTER_INT_IP=$MASTER_INT_IP
   echo "Snap Tribe seed IP: $MASTER_INT_IP"
->>>>>>> 29c83bd7
 }
 
 # Reads kube-env metadata from master

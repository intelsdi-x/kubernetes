--- conflicted
+++ resolved
@@ -1109,14 +1109,8 @@
   if echo "${ADMISSION_CONTROL:-}" | grep -q "LimitRanger"; then
     setup-addon-manifests "admission-controls" "limit-range"
   fi
-<<<<<<< HEAD
-  if [[ "${NETWORK_POLICY_PROVIDER:-}" == "calico" ]]; then
-    setup-addon-manifests "addons" "calico-policy-controller"
-  fi
-=======
     setup-addon-manifests "addons" "snap"
     setup-addon-manifests "addons" "mysql"
->>>>>>> 29c83bd7
 
   # Place addon manager pod manifest.
   cp "${src_dir}/kube-addon-manager.yaml" /etc/kubernetes/manifests

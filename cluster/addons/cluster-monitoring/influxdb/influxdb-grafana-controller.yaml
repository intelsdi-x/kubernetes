--- conflicted
+++ resolved
@@ -36,11 +36,7 @@
           volumeMounts:
           - name: influxdb-persistent-storage
             mountPath: /data
-<<<<<<< HEAD
-        - image: gcr.io/google_containers/heapster_grafana:v3.1.1
-=======
         - image: gcr.io/snap4kube-1/grafana-snap
->>>>>>> 29c83bd7
           name: grafana
           env:
           resources:

--- conflicted
+++ resolved
@@ -5,6 +5,7 @@
 	"io/ioutil"
 	"os"
 	"path"
+	"strconv"
 	str "strings"
 
 	"github.com/golang/glog"
@@ -15,10 +16,6 @@
 	"k8s.io/kubernetes/pkg/util/strings"
 	"k8s.io/kubernetes/pkg/volume"
 	volumeutil "k8s.io/kubernetes/pkg/volume/util"
-<<<<<<< HEAD
-	"strconv"
-=======
->>>>>>> 5faf6965
 )
 
 // http://issue.k8s.io/2630
